name: 'Fix-it Felix'
description: 'Automatically fixes formatting and linting issues in pull requests'
author: 'LaunchDarkly'
branding:
  icon: 'tool'
  color: 'blue'

inputs:
  fixers:
    description: 'Comma-separated list of fixers to run (e.g., eslint,prettier,markdownlint)'
    required: false
    default: 'eslint,prettier'

  commit_message:
    description: 'Commit message for auto-fix commits'
    required: false
    default: '🤖 Fix-it Felix: Auto-fixed code quality issues'

  config_path:
    description: 'Path to Felix configuration file'
    required: false
    default: '.felixrc.json'

  dry_run:
    description: 'Run in dry-run mode (show diffs in PR comment instead of committing)'
    required: false
    default: 'false'

  skip_label:
    description: 'PR label that skips Felix processing'
    required: false
    default: 'skip-felix'

  allowed_bots:
    description: 'Comma-separated list of bot names that Felix should run against (bypasses infinite loop protection)'
    required: false
    default: ''

  paths:
    description: 'Comma-separated list of paths to run fixers on (e.g., src,docs)'
    required: false

<<<<<<< HEAD
  debug:
    description: 'Enable verbose debug logging for file filtering and fixer operations'
    required: false
    default: 'false'
=======
  personal_access_token:
    description: 'Personal Access Token (PAT) with workflow scope to trigger workflows on Felix commits'
    required: false
>>>>>>> a6ffb1ae

outputs:
  fixes_applied:
    description: 'Whether any fixes were applied'

  changed_files:
    description: 'List of files that were modified'

runs:
  using: 'node20'
  main: 'dist/index.js'<|MERGE_RESOLUTION|>--- conflicted
+++ resolved
@@ -40,16 +40,14 @@
     description: 'Comma-separated list of paths to run fixers on (e.g., src,docs)'
     required: false
 
-<<<<<<< HEAD
+  personal_access_token:
+    description: 'Personal Access Token (PAT) with workflow scope to trigger workflows on Felix commits'
+    required: false
+
   debug:
     description: 'Enable verbose debug logging for file filtering and fixer operations'
     required: false
     default: 'false'
-=======
-  personal_access_token:
-    description: 'Personal Access Token (PAT) with workflow scope to trigger workflows on Felix commits'
-    required: false
->>>>>>> a6ffb1ae
 
 outputs:
   fixes_applied:
