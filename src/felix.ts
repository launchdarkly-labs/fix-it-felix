--- conflicted
+++ resolved
@@ -59,14 +59,9 @@
 
       // Filter changed files for this fixer based on extensions and configured paths
       const fixerConfig = this.config.getFixerConfig(fixerName)
-<<<<<<< HEAD
       const configuredPaths = this.config.getFixerPaths(fixerName)
       const relevantFiles = this.filterFilesByFixer(changedFiles, fixerName, fixerConfig, configuredPaths)
       
-=======
-      const relevantFiles = this.filterFilesByFixer(changedFiles, fixerName, fixerConfig)
-
->>>>>>> e3a95ab3
       if (relevantFiles.length === 0) {
         core.info(`📁 No relevant files for ${fixerName}`)
         continue
