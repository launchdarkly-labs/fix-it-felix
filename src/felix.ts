import * as core from '@actions/core'
import * as github from '@actions/github'
import * as exec from '@actions/exec'
import * as fs from 'fs'
import * as path from 'path'
import { Context } from '@actions/github/lib/context'
import { ConfigManager } from './config'
import { createFixer, AVAILABLE_FIXERS } from './fixers'
import { FelixInputs, FelixResult, FixerResult } from './types'
import { minimatch } from 'minimatch'

export class FixitFelix {
  private inputs: FelixInputs
  private context: Context
  private config: ConfigManager
  private token: string

  constructor(inputs: FelixInputs, context: Context) {
    this.inputs = inputs
    this.context = context
    this.config = new ConfigManager(inputs)
    // Use PAT if provided, otherwise fallback to GITHUB_TOKEN
    this.token = core.getInput('personal_access_token') || process.env.GITHUB_TOKEN || ''
  }

  async run(): Promise<FelixResult> {
    const result: FelixResult = {
      fixesApplied: false,
      changedFiles: [],
      fixerResults: [],
      hasFailures: false
    }

    // Check if we should skip processing
    if (await this.shouldSkip()) {
      core.info('🚫 Skipping Fix-it Felix due to skip conditions')
      return result
    }

    // Check for infinite loop protection
    if (await this.isInfiniteLoopRisk()) {
      core.info('🔄 Skipping Fix-it Felix to prevent infinite loop')
      return result
    }

    // Get changed files from PR
    const changedFiles = await this.getChangedFilesInPR()
    if (changedFiles.length === 0) {
      core.info('📁 No files changed in PR')
      return result
    }

    core.info(`📁 Found ${changedFiles.length} changed files in PR`)

    // Run fixers
    const fixers = this.config.getFixers()
    core.info(`🛠️ Running fixers: ${fixers.join(', ')}`)

    for (const fixerName of fixers) {
      if (!AVAILABLE_FIXERS.includes(fixerName)) {
        const fixerConfig = this.config.getFixerConfig(fixerName)
        if (
          !fixerConfig.command ||
          !Array.isArray(fixerConfig.command) ||
          fixerConfig.command.length === 0
        ) {
          core.warning(`⚠️ Unknown fixer: ${fixerName}`)
          continue
        }
        core.info(`🔧 Using custom command for fixer: ${fixerName}`)
      }

      // Filter changed files for this fixer based on extensions and configured paths
      const fixerConfig = this.config.getFixerConfig(fixerName)
      const configuredPaths = this.config.getFixerPaths(fixerName)
      const relevantFiles = this.filterFilesByFixer(
        changedFiles,
        fixerName,
        fixerConfig,
        configuredPaths
      )

      if (relevantFiles.length === 0) {
        core.info(`📁 No relevant files for ${fixerName}`)
        continue
      }

      core.info(`📁 Running ${fixerName} on ${relevantFiles.length} changed files`)

      const fixer = createFixer(fixerName, fixerConfig, relevantFiles, this.config)
      if (!fixer) {
        core.warning(`⚠️ Could not create fixer: ${fixerName}`)
        continue
      }

      const fixerResult = await fixer.run()
      result.fixerResults.push(fixerResult)

      if (fixerResult.success && fixerResult.changedFiles.length > 0) {
        result.changedFiles.push(...fixerResult.changedFiles)
        result.fixesApplied = true
        core.info(`✅ ${fixerName} fixed ${fixerResult.changedFiles.length} files`)
      } else if (!fixerResult.success) {
        result.hasFailures = true
        core.error(`❌ ${fixerName} failed: ${fixerResult.error || 'Unknown error'}`)
      } else {
        core.info(`✨ ${fixerName} found no issues to fix`)
      }
    }

    // Remove duplicates from changed files
    result.changedFiles = [...new Set(result.changedFiles)]

    // Don't consider it a failure if we successfully applied any fixes
    // Even if some fixers had unfixable errors, overall success if any fixes were made
    if (result.fixesApplied) {
      result.hasFailures = false
    }

    // Commit changes if any and not in dry-run mode
    if (result.fixesApplied && !this.inputs.dryRun) {
      await this.commitChanges(result.changedFiles)
    } else if (result.fixesApplied && this.inputs.dryRun) {
      core.info('🔍 Dry-run mode: Changes detected but not committed')
      await this.commentOnPR(result)
    }

    return result
  }

  private async shouldSkip(): Promise<boolean> {
    // Skip if not a pull request
    if (this.context.eventName !== 'pull_request') {
      core.info('Not a pull request event')
      return true
    }

    // Skip if PR has skip label
    const pr = this.context.payload.pull_request
    if (pr?.labels?.some((label: any) => label.name === this.inputs.skipLabel)) {
      core.info(`PR has skip label: ${this.inputs.skipLabel}`)
      return true
    }

    // Skip if PR is from a fork (can't commit to fork PRs)
    if (pr?.head?.repo?.full_name !== pr?.base?.repo?.full_name) {
      core.info('PR is from a fork - cannot commit fixes')
      return true
    }

    return false
  }

  private async isInfiniteLoopRisk(): Promise<boolean> {
    try {
      // Check the last commit author
      let lastAuthor = ''
      await exec.exec('git', ['log', '-1', '--pretty=format:%an'], {
        listeners: {
          stdout: (data: Buffer) => {
            lastAuthor += data.toString()
          }
        }
      })

      // Get allowed bots from configuration
      const allowedBots = this.config.getAllowedBots()

      // Check if this author is in the allowed bots list
      const isAllowedBot = allowedBots.some(allowedBot =>
        lastAuthor.toLowerCase().includes(allowedBot.toLowerCase())
      )

      if (isAllowedBot) {
        core.info(`Last commit was by allowed bot: ${lastAuthor} - proceeding with fixes`)
        return false
      }

      // Check if the last commit was made by Felix or other specific bots
      const felixIndicators = ['fix-it-felix', 'felix', 'github-actions[bot]']
      const isLastCommitByFelix = felixIndicators.some(indicator =>
        lastAuthor.toLowerCase().includes(indicator)
      )

      // Also check for generic bot pattern, but only if not an allowed bot
      const isGenericBot = lastAuthor.toLowerCase().includes('[bot]')
      const isUnknownBot = isGenericBot && !isAllowedBot

      if (isLastCommitByFelix || isUnknownBot) {
        core.info(`Last commit was by: ${lastAuthor} - potential infinite loop`)
        return true
      }

      // Check commit message of last commit
      let lastCommitMessage = ''
      await exec.exec('git', ['log', '-1', '--pretty=format:%s'], {
        listeners: {
          stdout: (data: Buffer) => {
            lastCommitMessage += data.toString()
          }
        }
      })

      if (lastCommitMessage.includes('Fix-it Felix')) {
        core.info('Last commit message contains Felix signature - potential infinite loop')
        return true
      }

      return false
    } catch (error) {
      core.warning(`Could not check for infinite loop risk: ${error}`)
      return false
    }
  }

  private async commitChanges(changedFiles: string[]): Promise<void> {
    try {
      // Configure git authentication if using PAT
      await this.configureGitAuth()

      // Ensure we're on the correct branch
      await this.ensureCorrectBranch()

      // Stage the changed files
      await exec.exec('git', ['add', ...changedFiles])

      // Check if there are actually staged changes
      let statusOutput = ''
      await exec.exec('git', ['diff', '--cached', '--name-only'], {
        listeners: {
          stdout: (data: Buffer) => {
            statusOutput += data.toString()
          }
        }
      })

      if (!statusOutput.trim()) {
        core.info('No staged changes to commit')
        return
      }

      // Configure git user if not already configured
      await this.configureGitUser()

      if (this.inputs.debug) {
        core.info(`🔍 Debug: Creating commit with message: "${this.inputs.commitMessage}"`)
      }

      // Create commit
      await exec.exec('git', ['commit', '-m', this.inputs.commitMessage])

      if (this.inputs.debug) {
        core.info('🔍 Debug: Commit created successfully')
        
        // Show commit details for debugging
        let commitHash = ''
        await exec.exec('git', ['rev-parse', 'HEAD'], {
          listeners: {
            stdout: (data: Buffer) => {
              commitHash = data.toString().trim()
            }
          }
        })
        core.info(`🔍 Debug: Commit hash: ${commitHash}`)
      }

      // Push changes with explicit branch
      const pr = this.context.payload.pull_request
      const branchName = pr?.head?.ref
      if (branchName) {
        core.info(`🚀 Pushing changes to branch: ${branchName}`)
        
        if (this.inputs.debug) {
          core.info(`🔍 Debug: About to push to origin/${branchName}`)
        }
        
        try {
          await exec.exec('git', ['push', 'origin', `HEAD:${branchName}`])
          
          if (this.inputs.debug) {
            core.info('🔍 Debug: Push successful')
            core.info('🔍 Debug: Note: If workflows aren\'t triggering, check token permissions')
          }
        } catch (pushError) {
          core.warning(`Push failed, attempting to sync with remote and retry: ${pushError}`)
          
          if (this.inputs.debug) {
            core.info('🔍 Debug: Initial push failed, attempting rebase and retry')
          }
          
          try {
            // Use more reliable rebase approach
            await exec.exec('git', ['fetch', 'origin'])
            await exec.exec('git', ['rebase', `origin/${branchName}`])
            await exec.exec('git', ['push', 'origin', `HEAD:${branchName}`])
            core.info(`✅ Successfully pushed after rebase`)
            
            if (this.inputs.debug) {
              core.info('🔍 Debug: Retry push successful after rebase')
            }
          } catch (retryError) {
            core.error(`Failed to push even after rebase: ${retryError}`)
            
            if (this.inputs.debug) {
              core.info('🔍 Debug: Both initial push and retry failed')
              core.info('🔍 Debug: This may indicate authentication or permission issues')
            }
            
            throw new Error(`Could not push changes: ${retryError}`)
          }
        }
      } else {
        core.warning('Could not determine branch name, using fallback push')
        // Fallback to regular push if we can't determine branch name
        await exec.exec('git', ['push'])
      }

      core.info(`🚀 Committed and pushed fixes for ${changedFiles.length} files`)
    } catch (error) {
      throw new Error(`Failed to commit changes: ${error}`)
    }
  }

  private async configureGitAuth(): Promise<void> {
    const patToken = core.getInput('personal_access_token')

    if (patToken) {
      try {
        // Configure git to use PAT for authentication
        const pr = this.context.payload.pull_request
        if (pr) {
          const remoteUrl = `https://x-access-token:${patToken}@github.com/${pr.base.repo.owner.login}/${pr.base.repo.name}.git`
          await exec.exec('git', ['remote', 'set-url', 'origin', remoteUrl])
          core.info('🔑 Configured git to use Personal Access Token')
        }
      } catch (error) {
        core.warning(`Could not configure git authentication: ${error}`)
      }
    }
  }

  private async configureGitUser(): Promise<void> {
    try {
      await exec.exec('git', ['config', 'user.name', 'Fix-it Felix[bot]'])
      await exec.exec('git', ['config', 'user.email', 'noreply@github.com'])
    } catch (error) {
      core.warning(`Could not configure git user: ${error}`)
    }
  }

  private async isDetachedHead(): Promise<boolean> {
    try {
      let output = ''
      await exec.exec('git', ['rev-parse', '--abbrev-ref', 'HEAD'], {
        listeners: {
          stdout: (data: Buffer) => {
            output += data.toString()
          }
        }
      })
      return output.trim() === 'HEAD'
    } catch (error) {
      core.warning(`Failed to determine HEAD state: ${error}`)
      return true // Assume detached if command fails
    }
  }

  private async ensureCorrectBranch(): Promise<void> {
    const pr = this.context.payload.pull_request
    const branchName = pr?.head?.ref

    if (!branchName) {
      throw new Error('Could not determine PR branch name')
    }

    if (await this.isDetachedHead()) {
      core.info(`🔧 Detected detached HEAD, checking out branch: ${branchName}`)

      // First, try to fetch the remote branch to check if it exists
      try {
        await exec.exec('git', ['fetch', 'origin', branchName])
        core.info(`📥 Fetched remote branch: ${branchName}`)

        // If fetch succeeds, checkout the branch (which will track remote automatically)
        await exec.exec('git', ['checkout', branchName])
        core.info(`✅ Successfully checked out remote branch: ${branchName}`)
      } catch (fetchError) {
        core.info(`Remote branch ${branchName} doesn't exist, creating locally`)

        try {
          // Remote branch doesn't exist, try to checkout local branch
          await exec.exec('git', ['checkout', branchName])
          core.info(`✅ Successfully checked out existing local branch: ${branchName}`)
        } catch (checkoutError) {
          try {
            // No local branch either, create new branch from current HEAD
            await exec.exec('git', ['checkout', '-b', branchName])
            core.info(`✅ Successfully created new branch: ${branchName}`)
          } catch (createError) {
            core.error(`Failed to create branch ${branchName}: ${createError}`)
            throw new Error(`Could not ensure correct branch: ${createError}`)
          }
        }
      }
    } else {
      core.debug(`Already on correct branch, not in detached HEAD state`)
    }
  }

  private async commentOnPR(result: FelixResult): Promise<void> {
    if (!this.token) {
      core.warning('No token available - cannot comment on PR')
      return
    }

    try {
      const octokit = github.getOctokit(this.token)
      const pr = this.context.payload.pull_request

      if (!pr) {
        core.warning('No pull request context available')
        return
      }

      const fixes = result.fixerResults
        .filter(r => r.success && r.changedFiles.length > 0)
        .map(r => `- **${r.name}**: ${r.changedFiles.length} files`)
        .join('\n')

      const comment = `## 🤖 Fix-it Felix - Dry Run Results

The following fixes would be applied:

${fixes}

**Files that would be changed:**
${result.changedFiles.map(f => `- \`${f}\``).join('\n')}

To apply these fixes, remove the \`dry_run: true\` option from your workflow.`

      await octokit.rest.issues.createComment({
        owner: this.context.repo.owner,
        repo: this.context.repo.repo,
        issue_number: pr.number,
        body: comment
      })

      core.info('📝 Posted dry-run results as PR comment')
    } catch (error) {
      core.warning(`Failed to comment on PR: ${error}`)
    }
  }

  private async getChangedFilesInPR(): Promise<string[]> {
    const pr = this.context.payload.pull_request
    if (!pr) {
      core.warning('No pull request context available')
      return []
    }

    // Try GitHub API first
    try {
      if (!this.token) {
        throw new Error('No token available')
      }

      const octokit = github.getOctokit(this.token)
      const files = await octokit.rest.pulls.listFiles({
        owner: pr.base.repo.owner.login,
        repo: pr.base.repo.name,
        pull_number: pr.number
      })

      const changedFiles = files.data
        .map((f: any) => f.filename)
        .filter((file: string) => {
          // Skip deleted files
          try {
            return fs.existsSync(file)
          } catch {
            return false
          }
        })

      core.info(`📁 Found ${changedFiles.length} changed files via GitHub API`)
      return changedFiles
    } catch (apiError) {
      core.warning(`Could not get changed files from GitHub API: ${apiError}`)
    }

    // Fallback to git commands with multiple strategies
    const gitStrategies = [
      `origin/${pr.base.ref}...HEAD`,
      `${pr.base.sha}...HEAD`,
      `HEAD~1`,
      `HEAD^`
    ]

    for (const strategy of gitStrategies) {
      try {
        let output = ''
        await exec.exec('git', ['diff', '--name-only', strategy], {
          listeners: {
            stdout: (data: Buffer) => {
              output += data.toString()
            }
          }
        })

        const changedFiles = output
          .trim()
          .split('\n')
          .filter(file => file.length > 0)
          .filter(file => {
            // Skip deleted files
            try {
              return fs.existsSync(file)
            } catch {
              return false
            }
          })

        if (changedFiles.length > 0) {
          core.info(`📁 Found ${changedFiles.length} changed files via git strategy: ${strategy}`)
          return changedFiles
        }
      } catch (error) {
        core.debug(`Git strategy failed (${strategy}): ${error}`)
        continue
      }
    }

    core.warning('All git strategies failed, falling back to configured paths')
    // Final fallback to all configured paths
    return this.config.getPaths()
  }

  private filterFilesByFixer(
    files: string[],
    fixerName: string,
    fixerConfig: any,
    configuredPaths: string[]
  ): string[] {
    // Get the extensions this fixer handles
    let extensions: string[] = []

    switch (fixerName) {
      case 'eslint':
        extensions = fixerConfig.extensions || ['.js', '.jsx', '.ts', '.tsx', '.vue']
        break
      case 'oxlint':
        extensions = fixerConfig.extensions || ['.js', '.mjs', '.cjs', '.jsx', '.ts', '.mts', '.cts', '.tsx', '.vue', '.astro', '.svelte']
        break
      case 'prettier':
        extensions = fixerConfig.extensions || [
          '.js',
          '.jsx',
          '.ts',
          '.tsx',
          '.vue',
          '.json',
          '.md',
          '.yml',
          '.yaml',
          '.css',
          '.scss',
          '.less',
          '.html'
        ]
        break
      case 'markdownlint':
        extensions = fixerConfig.extensions || ['.md', '.markdown']
        break
      default:
        return files
    }

    if (this.inputs.debug) {
      core.info(`🔍 Debug: Filtering ${files.length} files for ${fixerName}`)
      core.info(`🔍 Debug: Extensions: ${extensions.join(', ')}`)
      core.info(`🔍 Debug: Configured paths: ${configuredPaths.join(', ')}`)
    }

    const filteredFiles = files.filter(file => {
      const ext = path.extname(file).toLowerCase()

      if (!extensions.includes(ext)) {
        if (this.inputs.debug) {
          core.info(`🔍 Debug: Excluded ${file}: extension ${ext} not in allowed extensions`)
        }
        return false
      }

      // Check if file is within configured paths
      // If configuredPaths is ['.'], include all files (default behavior)
      if (configuredPaths.length === 1 && configuredPaths[0] === '.') {
        if (this.inputs.debug) {
          core.info(`🔍 Debug: Included ${file}: matches default path '.'`)
        }
        return true
      }

      // Check if file matches any of the configured paths
      const pathMatches = configuredPaths.some(configPath => {
        const matches = minimatch(file, configPath)
        if (this.inputs.debug) {
          core.info(`🔍 Debug: Path check for ${file}: ${configPath} -> ${matches}`)
        }
        return matches
      })

      if (this.inputs.debug) {
        if (pathMatches) {
          core.info(`🔍 Debug: Included ${file}: matches configured paths`)
        } else {
          core.info(`🔍 Debug: Excluded ${file}: no path match`)
        }
      }

      return pathMatches
    })

<<<<<<< HEAD
    if (this.inputs.debug) {
      core.info(`🔍 Debug: Filtered result: ${filteredFiles.length} files`)
    }
    
=======
>>>>>>> a6ffb1ae
    return filteredFiles
  }
}<|MERGE_RESOLUTION|>--- conflicted
+++ resolved
@@ -262,6 +262,14 @@
           }
         })
         core.info(`🔍 Debug: Commit hash: ${commitHash}`)
+        
+        // Show what authentication method will be used for push
+        const patToken = core.getInput('personal_access_token')
+        if (patToken) {
+          core.info('🔍 Debug: Push will use Personal Access Token authentication')
+        } else {
+          core.info('🔍 Debug: Push will use GITHUB_TOKEN authentication')
+        }
       }
 
       // Push changes with explicit branch
@@ -279,7 +287,10 @@
           
           if (this.inputs.debug) {
             core.info('🔍 Debug: Push successful')
-            core.info('🔍 Debug: Note: If workflows aren\'t triggering, check token permissions')
+            core.info('🔍 Debug: Note: If workflows aren\'t triggering, check:')
+            core.info('🔍 Debug:   - Token has "workflow" scope (for Classic PAT)')
+            core.info('🔍 Debug:   - Token has "Actions: write" permission (for Fine-grained PAT)')
+            core.info('🔍 Debug:   - Repository allows workflow triggers from pushes')
           }
         } catch (pushError) {
           core.warning(`Push failed, attempting to sync with remote and retry: ${pushError}`)
@@ -325,16 +336,62 @@
     const patToken = core.getInput('personal_access_token')
 
     if (patToken) {
+      if (this.inputs.debug) {
+        core.info('🔍 Debug: Personal Access Token provided')
+        core.info(`🔍 Debug: PAT length: ${patToken.length} characters`)
+        if (patToken.startsWith('ghp_')) {
+          core.info('🔍 Debug: Token format: Classic Personal Access Token')
+        } else if (patToken.startsWith('github_pat_')) {
+          core.info('🔍 Debug: Token format: Fine-grained Personal Access Token')
+        } else {
+          core.info('🔍 Debug: Token format: Unknown format')
+        }
+      }
+
       try {
         // Configure git to use PAT for authentication
         const pr = this.context.payload.pull_request
         if (pr) {
+          if (this.inputs.debug) {
+            core.info(`🔍 Debug: Configuring PAT for repo: ${pr.base.repo.owner.login}/${pr.base.repo.name}`)
+          }
+
           const remoteUrl = `https://x-access-token:${patToken}@github.com/${pr.base.repo.owner.login}/${pr.base.repo.name}.git`
           await exec.exec('git', ['remote', 'set-url', 'origin', remoteUrl])
           core.info('🔑 Configured git to use Personal Access Token')
+
+          if (this.inputs.debug) {
+            core.info('🔍 Debug: PAT authentication configured successfully')
+          }
+        } else {
+          core.warning('⚠️ No pull request context available for PAT configuration')
         }
       } catch (error) {
         core.warning(`Could not configure git authentication: ${error}`)
+        if (this.inputs.debug) {
+          core.info('🔍 Debug: PAT authentication failed, will fall back to GITHUB_TOKEN')
+        }
+      }
+    } else {
+      if (this.inputs.debug) {
+        const githubToken = this.token
+        if (githubToken) {
+          core.info('🔍 Debug: Using GITHUB_TOKEN for authentication')
+          core.info(`🔍 Debug: GITHUB_TOKEN length: ${githubToken.length} characters`)
+          
+          if (githubToken.startsWith('ghs_')) {
+            core.info('🔍 Debug: Token format: GitHub Actions token')
+            core.info('🔍 Debug: ⚠️  Actions tokens have limited workflow triggering permissions')
+          } else if (githubToken.startsWith('ghp_')) {
+            core.info('🔍 Debug: Token format: Classic Personal Access Token')
+          } else if (githubToken.startsWith('github_pat_')) {
+            core.info('🔍 Debug: Token format: Fine-grained Personal Access Token')
+          } else {
+            core.info('🔍 Debug: Token format: Unknown format')
+          }
+        } else {
+          core.info('🔍 Debug: No GITHUB_TOKEN available')
+        }
       }
     }
   }
@@ -620,13 +677,10 @@
       return pathMatches
     })
 
-<<<<<<< HEAD
     if (this.inputs.debug) {
       core.info(`🔍 Debug: Filtered result: ${filteredFiles.length} files`)
     }
     
-=======
->>>>>>> a6ffb1ae
     return filteredFiles
   }
 }